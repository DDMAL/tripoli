--- conflicted
+++ resolved
@@ -1,4 +1,3 @@
-<<<<<<< HEAD
 # Copyright (c) 2016 Alex Parmentier, Andrew Hankinson
 
 # Permission is hereby granted, free of charge, to any person obtaining a copy
@@ -19,10 +18,7 @@
 # OUT OF OR IN CONNECTION WITH THE SOFTWARE OR THE USE OR OTHER DEALINGS IN
 # THE SOFTWARE.
 
-from setuptools import setup
-=======
 from setuptools import setup, find_packages
->>>>>>> 512bed20
 from tripoli.tripoli import __version__
 
 setup(
