# Copyright (c) 2016 Alex Parmentier, Andrew Hankinson

# Permission is hereby granted, free of charge, to any person obtaining a copy
# of this software and associated documentation files (the "Software"), to deal
# in the Software without restriction, including without limitation the rights
# to use, copy, modify, merge, publish, distribute, sublicense, and/or sell
# copies of the Software, and to permit persons to whom the Software is
# furnished to do so, subject to the following conditions:

# The above copyright notice and this permission notice shall be included in
# all copies or substantial portions of the Software.

# THE SOFTWARE IS PROVIDED "AS IS", WITHOUT WARRANTY OF ANY KIND, EXPRESS OR
# IMPLIED, INCLUDING BUT NOT LIMITED TO THE WARRANTIES OF MERCHANTABILITY,
# FITNESS FOR A PARTICULAR PURPOSE AND NONINFRINGEMENT. IN NO EVENT SHALL THE
# AUTHORS OR COPYRIGHT HOLDERS BE LIABLE FOR ANY CLAIM, DAMAGES OR OTHER
# LIABILITY, WHETHER IN AN ACTION OF CONTRACT, TORT OR OTHERWISE, ARISING FROM,
# OUT OF OR IN CONNECTION WITH THE SOFTWARE OR THE USE OR OTHER DEALINGS IN
# THE SOFTWARE.

import traceback


class _Path:
    """Class representing path within document."""
    def __init__(self, path):
        """ Create a Path.

        :param path: Tuple of strings and ints.
        """
        self._path = path
        self.__no_index_path = None

    def __eq__(self, other):
        return self._path == other._path

    def __len__(self):
        return len(self._path)

    def __str__(self):
        return ' @ data[%s]' % ']['.join(map(repr, self._path)) if self._path else ''

    def __repr__(self):
        return '_Path({})'.format(", ".join(repr(x) for x in self._path))

    def __iter__(self):
        return self._path.__iter__()

    def __add__(self, other):
        if isinstance(other, (str, int)):
            return _Path(self._path + (other,))
        if isinstance(other, tuple):
            return _Path(self._path + other)
        if isinstance(other, _Path):
            return _Path(self._path + other._path)
        raise NotImplemented

    @property
    def _no_index_path(self):
        if self.__no_index_path is None:
            self.__no_index_path = tuple(filter(lambda x: isinstance(x, str), self._path))
        return self.__no_index_path

    def no_index_eq(self, other):
        """Return true if paths are the same, ignoring indexes.

        Useful for hashing, as we typically only care about storing
        one instance of each error/warning per list.
        """
        return self._no_index_path == other._no_index_path

    def no_index_endswith(self, path):
        """Return true is self._no_index_path has ``path`` as a suffix.

        :param path: Either a str-tuple or a _Path.
        """
        if isinstance(path, _Path):
            path = path._no_index_path
        for a, b in zip(reversed(self._no_index_path), reversed(path)):
            if a != b:
                return False
        return True


class ValidatorLogEntry:
    """Basic error logging class with comparison behavior for hashing."""

    def __init__(self, msg, path, tb=None):
        """

        :param msg: A message associated with the log entry.
        :param path: A tuple representing the path where entry was logged.
        :param tb: A traceback.extract_stack() list from the point entry was logged.
        """

        #: A message associated with the log entry.
        self.msg = msg

        #: A tuple representing the path where the entry was created.
        self.path = _Path(path)

        self._tb = tb if tb else []

    def print_trace(self):
        """Print the stored traceback if it exists."""
        traceback.print_list(self._tb)

    def path_str(self):
        return str(self.path)

    def log_str(self):
        return self.msg + self.path_str()

    def __lt__(self, other):
        return len(self.path) < len(other.path)

    def __hash__(self):
<<<<<<< HEAD
        return hash(str(self.path._no_index_path) + self.msg)

    def __eq__(self, other):
        return self.path._no_index_path == other.path._no_index_path\
                and self.msg == other.msg
=======
        return hash(str(self.path.no_index()) + self.msg)

    def __eq__(self, other):
        return str(self.path.no_index()) == str(other.path.no_index())\
            and self.msg == other.msg
>>>>>>> e0876496


class ValidatorLogWarning(ValidatorLogEntry):
    """Class to hold and present warnings."""

    def __str__(self):
        output = "Warning: {}".format(self.msg)
        return output + self.path_str()

    def __repr__(self):
        return "ValidatorLogWarning('{}', {})".format(self.msg, self.path)


class ValidatorLogError(ValidatorLogEntry):
    """Class to hold and present errors."""

    def __str__(self):
        output = "Error: {}".format(self.msg)
        return output + self.path_str()

    def __repr__(self):
        return "ValidatorLogError('{}', {})".format(self.msg, self.path)<|MERGE_RESOLUTION|>--- conflicted
+++ resolved
@@ -115,20 +115,11 @@
         return len(self.path) < len(other.path)
 
     def __hash__(self):
-<<<<<<< HEAD
         return hash(str(self.path._no_index_path) + self.msg)
 
     def __eq__(self, other):
         return self.path._no_index_path == other.path._no_index_path\
                 and self.msg == other.msg
-=======
-        return hash(str(self.path.no_index()) + self.msg)
-
-    def __eq__(self, other):
-        return str(self.path.no_index()) == str(other.path.no_index())\
-            and self.msg == other.msg
->>>>>>> e0876496
-
 
 class ValidatorLogWarning(ValidatorLogEntry):
     """Class to hold and present warnings."""
